--- conflicted
+++ resolved
@@ -1,14 +1,10 @@
-<<<<<<< HEAD
 import os
-=======
 from pathlib import Path
->>>>>>> 74d450a8
 
 from setuptools import setup, find_packages
 
 
 if __name__ == "__main__":
-<<<<<<< HEAD
     base_dir = os.path.dirname(__file__)
     src_dir = os.path.join(base_dir, "src")
 
@@ -25,31 +21,12 @@
         'loguru',
         'matplotlib',
         'mrtool',
-=======
-
-    base_dir = Path(__file__).parent
-    src_dir = base_dir / 'src'
-
-    about = {}
-    with (src_dir / "covid_model_seiir_pipeline" / "__about__.py").open() as f:
-        exec(f.read(), about)
-
-    with (base_dir / "README.rst").open() as f:
-        long_description = f.read()
-
-    install_requirements = [
-        'matplotlib',
->>>>>>> 74d450a8
         'numpy',
         'pandas',
         'pyyaml',
-<<<<<<< HEAD
-=======
         'slime',
         'odeopt>=0.1.1',
 
-        'covid_model_seiir @ git+https://github.com/ihmeuw/covid-model-seiir@master#egg=covid_model_seiir'
->>>>>>> 74d450a8
     ]
 
     test_requirements = [
@@ -57,15 +34,10 @@
         'pytest-mock',
     ]
 
-<<<<<<< HEAD
-    doc_requirements = [
-        'sphinx',
-=======
     doc_requirements = []
 
     internal_requirements = [
         'jobmon',
->>>>>>> 74d450a8
     ]
 
     setup(
@@ -74,10 +46,7 @@
 
         description=about['__summary__'],
         long_description=long_description,
-<<<<<<< HEAD
-=======
         license=about['__license__'],
->>>>>>> 74d450a8
         url=about["__uri__"],
 
         author=about["__author__"],
@@ -88,18 +57,6 @@
         include_package_data=True,
 
         install_requires=install_requirements,
-<<<<<<< HEAD
-        extras_require={
-            'test': test_requirements,
-            'dev': test_requirements + doc_requirements,
-            'docs': doc_requirements
-        },
-
-        entry_points={'console_scripts': [
-            'seiir=seiir_model_pipeline.cli:seiir',
-            'run=seiir_model_pipeline.executor.run:main',
-            'beta_ode_fit=seiir_model_pipeline.ode_fit.task:main',
-=======
         tests_require=test_requirements,
         extras_require={
             'docs': doc_requirements,
@@ -110,7 +67,6 @@
 
         entry_points={'console_scripts': [
             'run=seiir_model_pipeline.executor.run:main',
->>>>>>> 74d450a8
             'beta_regression=seiir_model_pipeline.executor.beta_regression:main',
             'beta_forecast=seiir_model_pipeline.executor.beta_forecast:main',
             'splice=seiir_model_pipeline.executor.splice:main',
@@ -118,11 +74,5 @@
             'create_forecast_diagnostics=seiir_model_pipeline.executor.create_forecast_diagnostics:main',
             'create_scaling_diagnostics=seiir_model_pipeline.executor.create_scaling_diagnostics:main'
         ]},
-<<<<<<< HEAD
-
         zip_safe=False,
-    )
-=======
-        zip_safe=False,
-    )
->>>>>>> 74d450a8
+    )