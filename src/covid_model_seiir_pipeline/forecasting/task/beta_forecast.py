--- conflicted
+++ resolved
@@ -29,7 +29,7 @@
     # Grab the last day of data in the model by location id.  This will
     # correspond to the initial condition for the projection.
     transition_date = data_interface.load_transition_date(draw_id)
-    
+
     # We'll use the beta and SEIR compartments from this data set to get
     # the ODE initial condition.
     beta_regression_df = data_interface.load_beta_regression(draw_id).set_index('location_id').sort_index()
@@ -44,7 +44,7 @@
             if compartment not in past_components:
                 past_components.loc[past_components[static_vars.SEIIR_COMPARTMENTS].notnull().all(axis=1),
                                     compartment] = 0
-                
+
         # split into young/old compartments
         # TODO: age_group_metadata to identify age groups
         population_df = data_interface.load_population()
@@ -84,7 +84,7 @@
     else:
         seiir_compartments = static_vars.SEIIR_COMPARTMENTS
         vaccinations = None
-        
+
     # Select out the initial condition using the day of transition.
     transition_day = past_components['date'] == transition_date.loc[past_components.index]
     initial_condition = past_components.loc[transition_day, seiir_compartments]
@@ -110,18 +110,10 @@
     # We'll need this to compute deaths and to splice with the forecasts.
     infection_data = data_interface.load_infection_data(draw_id)
 
-<<<<<<< HEAD
-    if scenario_spec.system in ['new_theta', 'vaccine']:
-        if ((1 < thetas) | thetas < -1).any():
-            raise ValueError('Theta must be between -1 and 1.')
-        if (beta_params['sigma'] - thetas >= 1).any():
-            raise ValueError('Sigma - theta must be smaller than 1')
-=======
     if ((1 < thetas) | thetas < -1).any():
         raise ValueError('Theta must be between -1 and 1.')
     if (beta_params['sigma'] - thetas >= 1).any():
         raise ValueError('Sigma - theta must be smaller than 1')
->>>>>>> 9d1570a8
 
     # Modeling starts
     logger.info('Forecasting beta and components.')
