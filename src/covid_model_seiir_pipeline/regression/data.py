--- conflicted
+++ resolved
@@ -167,19 +167,11 @@
     # Regression paths writers #
     ############################
 
-<<<<<<< HEAD
-    def save_draw_beta_param_file(self, df: pd.DataFrame, draw_id: int) -> None:
+    def save_beta_param_file(self, df: pd.DataFrame, draw_id: int) -> None:
         self.regression_marshall.dump(df, key=MKeys.parameter(draw_id))
 
-    def save_draw_date_file(self, df: pd.DataFrame, draw_id: int) -> None:
+    def save_date_file(self, df: pd.DataFrame, draw_id: int) -> None:
         self.regression_marshall.dump(df, key=MKeys.date(draw_id))
-=======
-    def save_beta_param_file(self, df: pd.DataFrame, draw_id: int) -> None:
-        df.to_csv(self.regression_paths.get_beta_param_file(draw_id), index=False)
-
-    def save_date_file(self, df: pd.DataFrame, draw_id: int) -> None:
-        df.to_csv(self.regression_paths.get_date_file(draw_id), index=False)
->>>>>>> 9bb07770
 
     def save_location_metadata_file(self, locations: List[int]) -> None:
         with (self.regression_paths.root_dir / 'locations.yaml') as location_file:
