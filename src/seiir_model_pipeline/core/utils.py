--- conflicted
+++ resolved
@@ -2,12 +2,9 @@
 from seiir_model.ode_model import ODEProcessInput
 from seiir_model_pipeline.core.file_master import INFECTION_COL_DICT
 
-<<<<<<< HEAD
 from db_queries import get_location_metadata
 
-=======
 from slime.model import CovModel, CovModelSet
->>>>>>> e20f7370
 from seiir_model_pipeline.core.file_master import PEAK_DATE_FILE
 from slime.core.data import MRData
 
@@ -18,21 +15,13 @@
 COL_GROUP = 'loc_id'
 
 
-<<<<<<< HEAD
-def sample_params_from_bounds(bounds):
-    return 1.
-
-
-def get_cov_model_set_from_settings(cov_settings):
-    return None
-
-
 def get_locations(location_set_version_id):
     df = get_location_metadata(location_set_version_id=location_set_version_id)
     return df.location_id.unique()
-=======
-def get_peaked_dates_from_file(peak_date_file):
-    df = pd.read_csv(peak_date_file)
+
+
+def get_peaked_dates_from_file():
+    df = pd.read_csv(PEAK_DATE_FILE)
     return dict(zip(df.location_id, df.peak_date))
 
 
@@ -57,9 +46,6 @@
             'spline_degree': settings['degree']
         }
     )
-
-def sample_params_from_bounds():
-    return 1.
 
 
 def convert_to_covmodel(cov_dict):
@@ -87,5 +73,4 @@
     cov_names = [covmodel.col_cov for covmodel in covmodel_set.cov_models]
     mrdata = MRData(df, col_group=COL_GROUP, col_obs=COL_BETA, col_covs=cov_names)
 
-    return mrdata
->>>>>>> e20f7370
+    return mrdata