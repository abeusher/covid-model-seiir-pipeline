--- conflicted
+++ resolved
@@ -9,7 +9,6 @@
         dfs[loc] = pd.read_csv(file)
     return dfs
 
-<<<<<<< HEAD
 
 def load_covariates(directories, covariate_names, location_id=None, forecasted=False):
     return pd.DataFrame()
@@ -21,8 +20,8 @@
 
 def save_mr_coefficients(directories):
     pass
-=======
-def load_peaked_dates(dir, col_loc_id, col_date):
-    df = pd.read_csv(dir)
-    return dict(zip(df[col_loc_id], df[col_date]))
->>>>>>> e20f7370
+
+
+def load_peaked_dates(filepath, col_loc_id, col_date):
+    df = pd.read_csv(filepath)
+    return dict(zip(df[col_loc_id], df[col_date]))