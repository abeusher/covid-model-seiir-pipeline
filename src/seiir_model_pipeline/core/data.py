import pandas as pd
import yaml
from dataclasses import dataclass
import os
from typing import List, Dict
import warnings

from seiir_model_pipeline.core.versioner import Directories, COVARIATE_COL_DICT, COVARIATE_CACHE, COVARIATE_DIR
from seiir_model_pipeline.core.versioner import INPUT_DIR

N_DRAWS = 1000


def get_covariate_version_from_best():
    file = COVARIATE_DIR / 'best/metadata.yaml'
    with open(file) as f:
        version = yaml.load(f, Loader=yaml.FullLoader)
    path = version['output_path'].split('/')[-1]
    return path


def get_missing_locations(directories, location_ids,
                          infection_version, covariate_version):
    infection_dir = INPUT_DIR / infection_version
    infection_loc = [x.split('_')[-1] for x in os.listdir(infection_dir)
                     if os.path.isdir(infection_dir / x)]
    infection_loc = [int(x) for x in infection_loc if x.isdigit()]
    missing_infection_loc = list()
    for loc in location_ids:
        if loc not in infection_loc:
            missing_infection_loc.append(loc)
    warnings.warn('Locations missing from infection data: ' + str(missing_infection_loc))

<<<<<<< HEAD
    with open(directories.get_missing_covariate_locations_file(covariate_version)) as f:
        covariate_metadata = yaml.load(f, Loader=yaml.FullLoader)
    missing_covariate_loc = list()
    for k, v in covariate_metadata.items():
        missing_covariate_loc += v
    missing_covariate_loc = list(set(missing_covariate_loc))
    warnings.warn('Locations missing from covariate data: ' + str(missing_covariate_loc))

    return [x for x in location_ids if x not in infection_loc or x in missing_covariate_loc]
=======
    # with open(directories.get_missing_covariate_locations_file()) as f:
    #     covariate_metadata = yaml.load(f, Loader=yaml.FullLoader)

    # missing_covariate_loc = list()
    # for k, v in covariate_metadata.items():
    #     missing_covariate_loc += v
    # missing_covariate_loc = list(set(missing_covariate_loc))
    # return [x for x in location_ids if x not in infection_loc or x in missing_covariate_loc]
    return [x for x in location_ids if x not in infection_loc]
>>>>>>> e9e0b79e


def load_all_location_data(directories, location_ids, draw_id):
    dfs = dict()
    for loc in location_ids:
        file = directories.get_infection_file(location_id=loc, draw_id=draw_id)
        dfs[loc] = pd.read_csv(file)
    return dfs


def load_component_forecasts(directories, location_id, draw_id):
    df = pd.read_csv(
        directories.location_draw_component_forecast_file(
            location_id=location_id, draw_id=draw_id
        )
    )
    return df


def load_covariates(directories, covariate_version, location_ids, draw_id=None):
    df = pd.read_csv(directories.get_cached_covariates_file(covariate_version, draw_id=draw_id))
    if location_ids is not None:
        assert isinstance(location_ids, List)
        df = df.loc[df[COVARIATE_COL_DICT['COL_LOC_ID']].isin(location_ids)].copy()
    return df


@dataclass
class CovariateFormatter:

    directories: Directories
    covariate_draw_dict: Dict[str, bool]
    location_ids: List[int]

    def __post_init__(self):
        self.col_observed = COVARIATE_COL_DICT['COL_OBSERVED']
        self.col_loc_id = COVARIATE_COL_DICT['COL_LOC_ID']
        self.col_date = COVARIATE_COL_DICT['COL_DATE']

    def format_covariates(self, covariate_version, draw_id=None):
        dfs = pd.DataFrame()
        value_columns = []
        for name, pull_draws in self.covariate_draw_dict.items():
            df = pd.read_csv(self.directories.get_covariate_file(
                covariate_name=name, covariate_version=covariate_version
            ))
            if draw_id is not None:
                if pull_draws:
                    value_column = f'draw_{draw_id}'
                else:
                    value_column = name
            else:
                value_column = name
            value_columns.append(value_column)
            df = df.loc[~df[value_column].isnull()].copy()
            if dfs.empty:
                dfs = df
            else:
                # time dependent covariates versus not
                if self.col_date in df.columns:
                    dfs = dfs.merge(df, on=[self.col_loc_id, self.col_date])
                else:
                    dfs = dfs.merge(df, on=[self.col_loc_id])
        dfs = dfs[[self.col_loc_id, self.col_date] + value_columns]
        dfs = dfs.loc[dfs[self.col_loc_id].isin(self.location_ids)].copy()
        return dfs


def get_new_cache_version(covariate_version):
    if covariate_version == 'best':
        covariate_version = get_covariate_version_from_best()
    dirs = os.listdir(COVARIATE_CACHE)
    dirs = [x.split('.') for x in dirs]
    matched_versions = [x for x in dirs if '.'.join([x[0], x[1]]) == covariate_version]
    version = len(matched_versions) + 1
    new_version = f'{covariate_version}.{version:02}'
    os.makedirs(COVARIATE_CACHE / new_version)
    os.system(f'cp {str(COVARIATE_DIR / covariate_version / "metadata.yaml")} '
              f'{str(COVARIATE_CACHE / new_version / "metadata.yaml")}')
    os.system(f'cp {str(COVARIATE_DIR / covariate_version / "dropped_locations.yaml")} '
              f'{str(COVARIATE_CACHE / new_version / "dropped_locations.yaml")}')
    return new_version


def cache_covariates(directories, covariate_version, location_ids, covariate_draw_dict):
    cache_version = get_new_cache_version(covariate_version)
    formatter = CovariateFormatter(
        directories=directories, covariate_draw_dict=covariate_draw_dict,
        location_ids=location_ids
    )
    pull_draws = any(covariate_draw_dict.values())
    if pull_draws:
        for draw_id in range(N_DRAWS):
            df = formatter.format_covariates(covariate_version, draw_id=draw_id)
            df.to_csv(directories.get_cached_covariates_file(covariate_version=cache_version, draw_id=draw_id))
    else:
        df = formatter.format_covariates(covariate_version)
        df.to_csv(directories.get_cached_covariates_file(covariate_version=cache_version))

    return cache_version


def load_mr_coefficients(directories, draw_id):
    df = pd.read_csv(directories.get_draw_coefficient_file(draw_id))
    return df


def load_beta_fit(directories, draw_id, location_id):
    df = pd.read_csv(directories.get_draw_beta_fit_file(location_id, draw_id))
    return df


def load_beta_params(directories, draw_id):
    df = pd.read_csv(directories.get_draw_beta_param_file(draw_id))
    return df.set_index('params')['values'].to_dict()


def load_peaked_dates(filepath, col_loc_id, col_date):
    df = pd.read_csv(filepath)
    return dict(zip(df[col_loc_id], df[col_date]))<|MERGE_RESOLUTION|>--- conflicted
+++ resolved
@@ -19,8 +19,8 @@
     return path
 
 
-def get_missing_locations(directories, location_ids,
-                          infection_version, covariate_version):
+def get_missing_locations(location_ids,
+                          infection_version):
     infection_dir = INPUT_DIR / infection_version
     infection_loc = [x.split('_')[-1] for x in os.listdir(infection_dir)
                      if os.path.isdir(infection_dir / x)]
@@ -31,27 +31,7 @@
             missing_infection_loc.append(loc)
     warnings.warn('Locations missing from infection data: ' + str(missing_infection_loc))
 
-<<<<<<< HEAD
-    with open(directories.get_missing_covariate_locations_file(covariate_version)) as f:
-        covariate_metadata = yaml.load(f, Loader=yaml.FullLoader)
-    missing_covariate_loc = list()
-    for k, v in covariate_metadata.items():
-        missing_covariate_loc += v
-    missing_covariate_loc = list(set(missing_covariate_loc))
-    warnings.warn('Locations missing from covariate data: ' + str(missing_covariate_loc))
-
-    return [x for x in location_ids if x not in infection_loc or x in missing_covariate_loc]
-=======
-    # with open(directories.get_missing_covariate_locations_file()) as f:
-    #     covariate_metadata = yaml.load(f, Loader=yaml.FullLoader)
-
-    # missing_covariate_loc = list()
-    # for k, v in covariate_metadata.items():
-    #     missing_covariate_loc += v
-    # missing_covariate_loc = list(set(missing_covariate_loc))
-    # return [x for x in location_ids if x not in infection_loc or x in missing_covariate_loc]
     return [x for x in location_ids if x not in infection_loc]
->>>>>>> e9e0b79e
 
 
 def load_all_location_data(directories, location_ids, draw_id):
@@ -72,6 +52,15 @@
 
 
 def load_covariates(directories, covariate_version, location_ids, draw_id=None):
+    """
+    Load covariates that have *already been cached*.
+
+    :param directories: Directories object
+    :param covariate_version: (str) covariate version
+    :param location_ids:
+    :param draw_id:
+    :return:
+    """
     df = pd.read_csv(directories.get_cached_covariates_file(covariate_version, draw_id=draw_id))
     if location_ids is not None:
         assert isinstance(location_ids, List)
@@ -81,6 +70,10 @@
 
 @dataclass
 class CovariateFormatter:
+    """
+    Formats covariates by pulling in the files from the seir-covariates input directory.
+    Deals with time dependent and independent covariates.
+    """
 
     directories: Directories
     covariate_draw_dict: Dict[str, bool]
@@ -121,6 +114,13 @@
 
 
 def get_new_cache_version(covariate_version):
+    """
+    Create a cache version for covariates based on a covariate version.
+    Also copies over the metadata so that we can access it later.
+
+    :param covariate_version: (str) covariate version to read from seir-covariates
+    :return: (str) cached version for seir-pipeline-outputs/covariates
+    """
     if covariate_version == 'best':
         covariate_version = get_covariate_version_from_best()
     dirs = os.listdir(COVARIATE_CACHE)
@@ -131,12 +131,19 @@
     os.makedirs(COVARIATE_CACHE / new_version)
     os.system(f'cp {str(COVARIATE_DIR / covariate_version / "metadata.yaml")} '
               f'{str(COVARIATE_CACHE / new_version / "metadata.yaml")}')
-    os.system(f'cp {str(COVARIATE_DIR / covariate_version / "dropped_locations.yaml")} '
-              f'{str(COVARIATE_CACHE / new_version / "dropped_locations.yaml")}')
     return new_version
 
 
 def cache_covariates(directories, covariate_version, location_ids, covariate_draw_dict):
+    """
+    Read in the covariates for this run, potentially per draw.
+
+    :param directories: Directories object
+    :param covariate_version: (str) the version of covariates to read
+    :param location_ids: (List[int])
+    :param covariate_draw_dict: (Dict[str, bool]) for each covariate, whether or not to read in draws or the mean
+    :return: new version of covariates in the seir-pipeline-outputs directory that have been cached for later
+    """
     cache_version = get_new_cache_version(covariate_version)
     formatter = CovariateFormatter(
         directories=directories, covariate_draw_dict=covariate_draw_dict,
@@ -155,20 +162,37 @@
 
 
 def load_mr_coefficients(directories, draw_id):
+    """
+    Load meta-regression coefficients
+
+    :param directories: Directories object
+    :param draw_id: (int) which draw to load
+    :return:
+    """
     df = pd.read_csv(directories.get_draw_coefficient_file(draw_id))
     return df
 
 
 def load_beta_fit(directories, draw_id, location_id):
+    """
+    Load the beta fit file for a draw / location.
+
+    :param directories: Directories object
+    :param draw_id: (int)
+    :param location_id: (int)
+    :return:
+    """
     df = pd.read_csv(directories.get_draw_beta_fit_file(location_id, draw_id))
     return df
 
 
 def load_beta_params(directories, draw_id):
+    """
+    Load the parameters that were sampled for this draw ID (alpha / gamma1 / gamma2 / sigma)
+
+    :param directories: Directories object
+    :param draw_id: (int)
+    :return:
+    """
     df = pd.read_csv(directories.get_draw_beta_param_file(draw_id))
-    return df.set_index('params')['values'].to_dict()
-
-
-def load_peaked_dates(filepath, col_loc_id, col_date):
-    df = pd.read_csv(filepath)
-    return dict(zip(df[col_loc_id], df[col_date]))+    return df.set_index('params')['values'].to_dict()