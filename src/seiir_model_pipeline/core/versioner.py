--- conflicted
+++ resolved
@@ -36,14 +36,10 @@
     'COL_CASES': 'cases_draw',
     'COL_POP': 'pop',
     'COL_LOC_ID': 'loc_id',
-<<<<<<< HEAD
     'COL_DEATHS': 'deaths_draw',
     'COL_ID_LAG': 'i_d_lag',
     'COL_OBS_DEATHS': 'obs_deaths',
     'COL_OBS_CASES': 'obs_infecs'
-=======
-    'COL_ID_LAG': 'i_d_lag'
->>>>>>> 947c8d6c
 }
 
 COVARIATE_COL_DICT = {
