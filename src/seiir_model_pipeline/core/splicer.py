import pandas as pd
import numpy as np

from seiir_model.utils import SEIIR_COMPARTMENTS

from seiir_model_pipeline.core.versioner import INFECTION_COL_DICT


IFR_TOL = 1e-7


class DissimilarRatioError(Exception):
    pass


class Splicer:
    def __init__(self):
        self.col_loc_id = INFECTION_COL_DICT['COL_LOC_ID']
        self.col_date = INFECTION_COL_DICT['COL_DATE']

        self.col_cases = INFECTION_COL_DICT['COL_CASES']
        self.col_deaths = INFECTION_COL_DICT['COL_DEATHS']

        self.col_id_lag = INFECTION_COL_DICT['COL_ID_LAG']
        self.col_obs_deaths = INFECTION_COL_DICT['COL_OBS_DEATHS']
        self.col_obs_cases = INFECTION_COL_DICT['COL_OBS_CASES']

    def splice_draw(self, infection_data, component_fit, component_forecasts):

        # Extract data
        infections = infection_data[self.col_cases]
        deaths = infection_data[self.col_deaths]

        dates = infection_data[self.col_date]

        i_obs = infection_data[self.col_obs_cases].astype(bool)
        d_obs = infection_data[self.col_obs_deaths].astype(bool)

        # Get the lag
        lag = infection_data[self.col_id_lag]
        lag = lag.unique()
        assert len(lag == 1)
        lag = lag[0]

        # Get the IFRs
        ratios = (deaths / infections.shift(lag))

        # Quality control check
        # differences = ratios - ratios[np.isfinite(ratios)].mean()
        # if not (differences[~differences.isnull()] < IFR_TOL).all():
        #     raise DissimilarRatioError

        ratio = ratios[np.isfinite(ratios)].mean()

        # Observed infections
        obs_infect = infections[i_obs]
        obs_infect_date = dates[i_obs]
        import pdb; pdb.set_trace()

        predict_infect_date = dates[~i_obs]

<<<<<<< HEAD
        component_cols = [
            self.col_loc_id, self.col_date, 'beta', 'S'
        ]
        components = pd.concat([
            component_fit.iloc[:-1][component_cols],
            component_forecasts[component_cols]
        ]).reset_index()

=======
>>>>>>> 714759a1
        return pd.DataFrame()<|MERGE_RESOLUTION|>--- conflicted
+++ resolved
@@ -59,7 +59,6 @@
 
         predict_infect_date = dates[~i_obs]
 
-<<<<<<< HEAD
         component_cols = [
             self.col_loc_id, self.col_date, 'beta', 'S'
         ]
@@ -67,7 +66,4 @@
             component_fit.iloc[:-1][component_cols],
             component_forecasts[component_cols]
         ]).reset_index()
-
-=======
->>>>>>> 714759a1
         return pd.DataFrame()