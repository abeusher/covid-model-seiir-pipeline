import pandas as pd
import numpy as np

from seiir_model.regression_model.utils import SEIIR_COMPARTMENTS

from seiir_model_pipeline.core.versioner import INFECTION_COL_DICT


IFR_TOL = 1e-7


class DissimilarRatioError(Exception):
    pass


class Splicer:
    def __init__(self):
        self.col_loc_id = INFECTION_COL_DICT['COL_LOC_ID']
        self.col_date = INFECTION_COL_DICT['COL_DATE']

        self.col_cases = INFECTION_COL_DICT['COL_CASES']
        self.col_deaths = INFECTION_COL_DICT['COL_DEATHS']

        self.col_id_lag = INFECTION_COL_DICT['COL_ID_LAG']
        self.col_obs_deaths = INFECTION_COL_DICT['COL_OBS_DEATHS']
        self.col_obs_cases = INFECTION_COL_DICT['COL_OBS_CASES']

    def splice_draw(self, infection_data, component_fit, component_forecasts, params):

        # Extract data
        infections = infection_data[self.col_cases]
        deaths = infection_data[self.col_deaths]

        dates = infection_data[self.col_date]

        i_obs = infection_data[self.col_obs_cases].astype(bool)
        d_obs = infection_data[self.col_obs_deaths].astype(bool)

        # Get the lag
        lag = infection_data[self.col_id_lag]
        lag = lag.unique()
        assert len(lag == 1)
        lag = lag[0]

        # Get the IFRs
        ratios = (deaths / infections.shift(lag))

        # Quality control check
        # differences = ratios - ratios[np.isfinite(ratios)].mean()
        # if not (differences[~differences.isnull()] < IFR_TOL).all():
        #     raise DissimilarRatioError

        ratio = ratios[np.isfinite(ratios)].mean()

        # Observed infections
        obs_infect = infection_data[[self.col_date, self.col_cases]][i_obs]
        predict_infect_date = dates[~i_obs]

        component_cols = [
<<<<<<< HEAD
           self.col_date, 'beta', 'S'
=======
            self.col_date, 'beta', 'S'
>>>>>>> 3913a996
        ]
        components = pd.concat([
            component_fit.iloc[:-1][component_cols],
            component_forecasts[component_cols]
        ]).reset_index(drop=True)

        newE = -np.diff(components['S'])
        newE = np.append([0.], newE)
        components = components.iloc[1:].copy()
        components[self.col_cases] = newE

        predict_infect = components.loc[components[self.col_date].isin(predict_infect_date)].copy()

        spliced_infect = pd.concat([obs_infect, predict_infect]).reset_index(drop=True)
        spliced_infect['effective_R'] = spliced_infect['S'] * spliced_infect['beta'] / (params['N'] * params['gamma2'])
        import pdb; pdb.set_trace()
        return pd.DataFrame()<|MERGE_RESOLUTION|>--- conflicted
+++ resolved
@@ -57,11 +57,7 @@
         predict_infect_date = dates[~i_obs]
 
         component_cols = [
-<<<<<<< HEAD
-           self.col_date, 'beta', 'S'
-=======
             self.col_date, 'beta', 'S'
->>>>>>> 3913a996
         ]
         components = pd.concat([
             component_fit.iloc[:-1][component_cols],
