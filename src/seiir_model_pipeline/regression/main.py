from pathlib import Path

from covid_shared import cli_tools

from seiir_model_pipeline.exceptions import VersionAlreadyExists
from seiir_model_pipeline.regression.specification import (RegressionSpecification,
                                                           validate_specification)
from seiir_model_pipeline.regression.version import RegressionVersion


# TODO: add to cli
resume = False


def do_beta_regression(app_metadata: cli_tools.Metadata,
                       regression_specification: RegressionSpecification,
<<<<<<< HEAD
                       ode_fit_root: Path,
                       covariates_root: Path,
                       output_root: Path):
=======
                       output_dir: Path):
>>>>>>> ff9a49dc
    validate_specification(regression_specification)

    try:
        regress_version = RegressionVersion.init_version(
            regression_specification=regression_specification,
            regression_dir=output_dir
        )
    except VersionAlreadyExists:
        if resume:
            regress_version = RegressionVersion(
                regression_specification=regression_specification,
                regression_dir=output_dir
            )
        else:
            raise

    regress_version.run()<|MERGE_RESOLUTION|>--- conflicted
+++ resolved
@@ -14,13 +14,7 @@
 
 def do_beta_regression(app_metadata: cli_tools.Metadata,
                        regression_specification: RegressionSpecification,
-<<<<<<< HEAD
-                       ode_fit_root: Path,
-                       covariates_root: Path,
-                       output_root: Path):
-=======
                        output_dir: Path):
->>>>>>> ff9a49dc
     validate_specification(regression_specification)
 
     try:
