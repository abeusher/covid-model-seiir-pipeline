--- conflicted
+++ resolved
@@ -82,9 +82,6 @@
             out[k] = v.tolist()
         else:
             out[k] = v
-<<<<<<< HEAD
-    return out
-=======
     return out
 
 
@@ -117,30 +114,4 @@
         output_root = specification_value
     else:
         output_root = default
-    return Path(output_root).resolve()
-
-
-class VersionDirectory:
-
-    def __init__(self,
-                 version_name: Optional[str] = None,
-                 version_dir: Optional[Union[str, Path]] = None,
-                 root_dir: Union[str, Path] = Path()):
-
-        if version_name is None and version_dir is None:
-            raise ValueError("must specify either regression_version or regression_dir.")
-        elif version_name is not None and version_dir is not None:
-            raise ValueError("cannot specify both regression_version and regression_dir. Try "
-                             "regression_version and regression_root together or "
-                             "regression_dir alone.")
-
-        if version_dir is None:
-            self.version_name = str(version_name)
-            self.version_dir = Path(root_dir) / self.version_name
-        else:
-            self.version_dir = Path(version_dir)
-
-        # reassign everything based on regression_dir
-        self.root_dir = self.version_dir.parent
-        self.version_name = self.version_dir.name
->>>>>>> da9fb6fb
+    return Path(output_root).resolve()