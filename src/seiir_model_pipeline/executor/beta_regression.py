--- conflicted
+++ resolved
@@ -1,25 +1,23 @@
 from argparse import ArgumentParser
 import logging
 import numpy as np
-<<<<<<< HEAD
-=======
-import pandas as pd
-import os
->>>>>>> e9e0b79e
 
 from seiir_model.model_runner import ModelRunner
 
 from seiir_model_pipeline.core.versioner import args_to_directories
 from seiir_model_pipeline.core.versioner import COVARIATE_COL_DICT, INFECTION_COL_DICT
+from seiir_model_pipeline.core.versioner import load_regression_settings
+from seiir_model_pipeline.core.versioner import Directories
+
 from seiir_model_pipeline.core.data import load_all_location_data
 from seiir_model_pipeline.core.data import load_mr_coefficients
-from seiir_model_pipeline.core.versioner import load_regression_settings
-from seiir_model_pipeline.core.utils import convert_to_covmodel
 from seiir_model_pipeline.core.data import load_covariates
+
 from seiir_model_pipeline.core.utils import load_locations
-from seiir_model_pipeline.core.utils import process_ode_process_input
-from seiir_model_pipeline.core.utils import convert_inputs_for_beta_model
-from seiir_model_pipeline.core.versioner import Directories
+
+from seiir_model_pipeline.core.model_inputs import process_ode_process_input
+from seiir_model_pipeline.core.model_inputs import convert_inputs_for_beta_model
+from seiir_model_pipeline.core.model_inputs import convert_to_covmodel
 
 log = logging.getLogger(__name__)
 
@@ -37,14 +35,19 @@
 
 
 def main():
+
     args = get_args()
+
     log.info("Initiating SEIIR beta regression.")
     log.info(f"Running for draw {args.draw_id}.")
     log.info(f"This will be regression version {args.regression_version}.")
+
+    # -------------------------- LOAD INPUTS -------------------- #
     # Load metadata
     args.forecast_version = None
     directories = args_to_directories(args)
     settings = load_regression_settings(args.regression_version)
+
     # Load data
     location_ids = load_locations(directories)
     location_data = load_all_location_data(
@@ -55,16 +58,25 @@
         covariate_version=settings.covariate_version,
         location_ids=location_ids
     )
+
+    # This seed is so that the alpha, sigma, gamma1 and gamma2 parameters are reproducible
     np.random.seed(args.draw_id)
     beta_fit_inputs = process_ode_process_input(
         settings=settings,
         location_data=location_data,
     )
+
+    # ----------------------- BETA SPLINE + ODE -------------------------------- #
+    # Start a Model Runner with the processed inputs and fit the beta spline / ODE
     mr = ModelRunner()
     mr.fit_beta_ode(beta_fit_inputs)
 
-    # Convert inputs for regression
-    ordered_covmodel_sets, all_covmodels_set = convert_to_covmodel(settings.covariates, settings.covariates_order)
+    # -------------- BETA REGRESSION WITH LOADED COVARIATES -------------------- #
+    # Convert inputs for beta regression using model_inputs utilities functions
+    ordered_covmodel_sets, all_covmodels_set = convert_to_covmodel(
+        cov_dict=settings.covariates,
+        cov_order_list=settings.covariates_order
+    )
     mr_data = convert_inputs_for_beta_model(
         data_cov=(
             covariate_data, COVARIATE_COL_DICT['COL_DATE'],
@@ -73,29 +85,30 @@
         df_beta=mr.get_beta_ode_fit(),
         covmodel_set=all_covmodels_set,
     )
-<<<<<<< HEAD
-    mr.fit_beta_regression_prod(
-        ordered_covmodel_sets=ordered_covmodel_sets,
-        mr_data=mr_data,
-        path=directories.get_draw_coefficient_file(args.draw_id),
-    )
-=======
+    if args.coefficient_version is not None:
+        # If you want to use a specific coefficient version,
+        # this will read in the coefficients and then they will be
+        # passed to the beta regression.
 
-    if args.coefficient_version is not None:
         coefficient_directory = Directories(regression_version=args.coefficient_version)
         fixed_coefficients = load_mr_coefficients(
             directories=coefficient_directory,
             draw_id=args.draw_id
         )
-        mr.fit_beta_regression_prod(
-            covmodel_set=covmodel_set,
-            mr_data=mr_data,
-            path=directories.get_draw_coefficient_file(args.draw_id),
-            df_cov_coef=fixed_coefficients
-        )
->>>>>>> e9e0b79e
+    else:
+        fixed_coefficients = None
+
+    # Fit the beta regression; the `path` argument automatically saves the coefficients
+    # to the specified file
+    mr.fit_beta_regression_prod(
+        ordered_covmodel_sets=ordered_covmodel_sets,
+        mr_data=mr_data,
+        path=directories.get_draw_coefficient_file(args.draw_id),
+        df_cov_coef=fixed_coefficients
+    )
+    # -------------------- POST PROCESSING AND SAVING ------------------------ #
     # Get the fitted values of beta from the regression model and append on
-    # to the fits
+    # to the fits -- **this is just for diagnostic purposes**
     regression_fit = load_mr_coefficients(
         directories=directories,
         draw_id=args.draw_id
@@ -118,9 +131,12 @@
         right_on=[COVARIATE_COL_DICT['COL_LOC_ID'], COVARIATE_COL_DICT['COL_DATE']],
         how='left'
     )
+    # Save location-specific beta fit (compartment) files for easy reading later
     for l_id in location_ids:
         loc_beta_fits = beta_fit_covariates.loc[beta_fit_covariates[INFECTION_COL_DICT['COL_LOC_ID']] == l_id].copy()
         loc_beta_fits.to_csv(directories.get_draw_beta_fit_file(l_id, args.draw_id), index=False)
+
+    # Save the parameters of alpha, sigma, gamma1, and gamma2 that were drawn
     mr.get_beta_ode_params().to_csv(directories.get_draw_beta_param_file(args.draw_id), index=False)
 
 
