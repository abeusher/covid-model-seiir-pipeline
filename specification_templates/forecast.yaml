data:
<<<<<<< HEAD
  regression_version: '2020_11_11.02'
  covariate_version: '2020_11_10.01'
=======
  regression_version: '2020_10_01.05'
  covariate_version: '2020_10_01.05'
>>>>>>> 60d224c1
  output_root: ''
scenarios:
  worse:
    algorithm: 'normal' # normal, mean_level_mandate_reimposition, draw_level_mandate_reimposition
    solver: 'RK45'
    system: 'new_theta'
    beta_scaling:
      window_size: 42
      average_over_min: 7
      average_over_max: 42
      offset_deaths_lower: 150
      offset_deaths_upper: 300
<<<<<<< HEAD
    theta: '/ihme/covid-19/seir-parameters/2020_10_06.01/thetas.csv'
=======
    theta: '/ihme/covid-19/seir-parameters/2020_09_30.02/thetas.csv'
>>>>>>> 60d224c1
    covariates:
      pneumonia: 'reference'
      mobility: 'reference'
      mask_use: 'reference'
      testing: 'reference'
      air_pollution_pm_2_5: 'reference'
      smoking_prevalence: 'reference'
      lri_mortality: 'reference'
      proportion_under_100m: 'reference'
      proportion_over_2_5k: 'reference'
  reference:
    algorithm: 'draw_level_mandate_reimposition'
    algorithm_params:
      death_threshold: 8  # per million
      reimposition_duration: 6 # weeks
      minimum_delay: 7 # days
    solver: 'RK45'
    system: 'new_theta'
    beta_scaling:
      window_size: 42
      average_over_min: 7
      average_over_max: 42
      offset_deaths_lower: 150
      offset_deaths_upper: 300
<<<<<<< HEAD
    theta: '/ihme/covid-19/seir-parameters/2020_10_06.01/thetas.csv'
=======
    theta: '/ihme/covid-19/seir-parameters/2020_09_30.02/thetas.csv'
>>>>>>> 60d224c1
    covariates:
      pneumonia: 'reference'
      mobility: 'reference'
      mask_use: 'reference'
      testing: 'reference'
      air_pollution_pm_2_5: 'reference'
      smoking_prevalence: 'reference'
      lri_mortality: 'reference'
      proportion_under_100m: 'reference'
      proportion_over_2_5k: 'reference'
  best_masks:
    algorithm: 'draw_level_mandate_reimposition'
    algorithm_params:
      death_threshold: 8  # per million
      reimposition_duration: 6 # weeks
      minimum_delay: 7 # days
    solver: 'RK45'
    system: 'new_theta'
    beta_scaling:
      window_size: 42
      average_over_min: 7
      average_over_max: 42
      offset_deaths_lower: 150
      offset_deaths_upper: 300
<<<<<<< HEAD
    theta: '/ihme/covid-19/seir-parameters/2020_10_06.01/thetas.csv'
=======
    theta: '/ihme/covid-19/seir-parameters/2020_09_30.02/thetas.csv'
>>>>>>> 60d224c1
    covariates:
      pneumonia: 'reference'
      mobility: 'reference'
      mask_use: 'best'
      testing: 'reference'
      air_pollution_pm_2_5: 'reference'
      smoking_prevalence: 'reference'
      lri_mortality: 'reference'
      proportion_under_100m: 'reference'
      proportion_over_2_5k: 'reference'
postprocessing:
  resampling:
    reference_scenario: 'worse'
    lower_quantile: 0.025
    upper_quantile: 0.975<|MERGE_RESOLUTION|>--- conflicted
+++ resolved
@@ -1,11 +1,6 @@
 data:
-<<<<<<< HEAD
   regression_version: '2020_11_11.02'
   covariate_version: '2020_11_10.01'
-=======
-  regression_version: '2020_10_01.05'
-  covariate_version: '2020_10_01.05'
->>>>>>> 60d224c1
   output_root: ''
 scenarios:
   worse:
@@ -18,11 +13,7 @@
       average_over_max: 42
       offset_deaths_lower: 150
       offset_deaths_upper: 300
-<<<<<<< HEAD
     theta: '/ihme/covid-19/seir-parameters/2020_10_06.01/thetas.csv'
-=======
-    theta: '/ihme/covid-19/seir-parameters/2020_09_30.02/thetas.csv'
->>>>>>> 60d224c1
     covariates:
       pneumonia: 'reference'
       mobility: 'reference'
@@ -47,11 +38,7 @@
       average_over_max: 42
       offset_deaths_lower: 150
       offset_deaths_upper: 300
-<<<<<<< HEAD
     theta: '/ihme/covid-19/seir-parameters/2020_10_06.01/thetas.csv'
-=======
-    theta: '/ihme/covid-19/seir-parameters/2020_09_30.02/thetas.csv'
->>>>>>> 60d224c1
     covariates:
       pneumonia: 'reference'
       mobility: 'reference'
@@ -76,11 +63,7 @@
       average_over_max: 42
       offset_deaths_lower: 150
       offset_deaths_upper: 300
-<<<<<<< HEAD
-    theta: '/ihme/covid-19/seir-parameters/2020_10_06.01/thetas.csv'
-=======
-    theta: '/ihme/covid-19/seir-parameters/2020_09_30.02/thetas.csv'
->>>>>>> 60d224c1
+     theta: '/ihme/covid-19/seir-parameters/2020_10_06.01/thetas.csv'
     covariates:
       pneumonia: 'reference'
       mobility: 'reference'
