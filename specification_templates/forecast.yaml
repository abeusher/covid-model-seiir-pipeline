data:
<<<<<<< HEAD
  regression_version: '2020_11_13.01'
=======
  regression_version: '2020_11_11.02'
>>>>>>> d359c0ef
  covariate_version: '2020_11_10.01'
  output_root: ''
scenarios:
  worse:
    algorithm: 'normal' # normal, draw_level_mandate_reimposition
    solver: 'RK45'
    system: 'normal'
    beta_scaling:
      window_size: 42
      average_over_min: 7
      average_over_max: 42
      offset_deaths_lower: 150
      offset_deaths_upper: 300
    theta: '/ihme/covid-19/seir-parameters/2020_10_06.01/thetas.csv'
    covariates:
      pneumonia: 'reference'
      mobility: 'reference'
      mask_use: 'reference'
      testing: 'reference'
      air_pollution_pm_2_5: 'reference'
      smoking_prevalence: 'reference'
      lri_mortality: 'reference'
      proportion_under_100m: 'reference'
      proportion_over_2_5k: 'reference'
  reference:
    algorithm: 'draw_level_mandate_reimposition'
    algorithm_params:
      death_threshold: 8  # per million
      reimposition_duration: 6 # weeks
      minimum_delay: 7 # days
    solver: 'RK45'
    system: 'normal'
    beta_scaling:
      window_size: 42
      average_over_min: 7
      average_over_max: 42
      offset_deaths_lower: 150
      offset_deaths_upper: 300
    theta: '/ihme/covid-19/seir-parameters/2020_10_06.01/thetas.csv'
    covariates:
      pneumonia: 'reference'
      mobility: 'reference'
      mask_use: 'reference'
      testing: 'reference'
      air_pollution_pm_2_5: 'reference'
      smoking_prevalence: 'reference'
      lri_mortality: 'reference'
      proportion_under_100m: 'reference'
      proportion_over_2_5k: 'reference'
  best_masks:
    algorithm: 'draw_level_mandate_reimposition'
    algorithm_params:
      death_threshold: 8  # per million
      reimposition_duration: 6 # weeks
      minimum_delay: 7 # days
    solver: 'RK45'
    system: 'normal'
    beta_scaling:
      window_size: 42
      average_over_min: 7
      average_over_max: 42
      offset_deaths_lower: 150
      offset_deaths_upper: 300
<<<<<<< HEAD
    theta: '/ihme/covid-19/seir-parameters/2020_10_06.01/thetas.csv'
=======
     theta: '/ihme/covid-19/seir-parameters/2020_10_06.01/thetas.csv'
>>>>>>> d359c0ef
    covariates:
      pneumonia: 'reference'
      mobility: 'reference'
      mask_use: 'best'
      testing: 'reference'
      air_pollution_pm_2_5: 'reference'
      smoking_prevalence: 'reference'
      lri_mortality: 'reference'
      proportion_under_100m: 'reference'
      proportion_over_2_5k: 'reference'
postprocessing:
  resampling:
    reference_scenario: 'worse'
    lower_quantile: 0.025
    upper_quantile: 0.975<|MERGE_RESOLUTION|>--- conflicted
+++ resolved
@@ -1,9 +1,5 @@
 data:
-<<<<<<< HEAD
-  regression_version: '2020_11_13.01'
-=======
   regression_version: '2020_11_11.02'
->>>>>>> d359c0ef
   covariate_version: '2020_11_10.01'
   output_root: ''
 scenarios:
@@ -67,11 +63,7 @@
       average_over_max: 42
       offset_deaths_lower: 150
       offset_deaths_upper: 300
-<<<<<<< HEAD
     theta: '/ihme/covid-19/seir-parameters/2020_10_06.01/thetas.csv'
-=======
-     theta: '/ihme/covid-19/seir-parameters/2020_10_06.01/thetas.csv'
->>>>>>> d359c0ef
     covariates:
       pneumonia: 'reference'
       mobility: 'reference'
